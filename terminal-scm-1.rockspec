local package_name = "terminal"
local package_version = "scm"
local rockspec_revision = "1"
local github_account_name = "Tieske"
local github_repo_name = "terminal.lua"


package = package_name
version = package_version.."-"..rockspec_revision

source = {
  url = "git+https://github.com/"..github_account_name.."/"..github_repo_name..".git",
  branch = (package_version == "scm") and "main" or nil,
  tag = (package_version ~= "scm") and package_version or nil,
}

description = {
  summary = "Cross platform terminal library for Lua (Windows/Unix/Mac)",
  detailed = [[
    Cross platform terminal library for Lua (Windows/Unix/Mac)
  ]],
  license = "MIT",
  homepage = "https://github.com/"..github_account_name.."/"..github_repo_name,
}

dependencies = {
  "lua >= 5.1, < 5.5",
  "luasystem >= 0.5.0",
  "utf8",
}

build = {
  type = "builtin",

  modules = {
    ["terminal.init"] = "src/terminal/init.lua",
    ["terminal.width"] = "src/terminal/width.lua",
    ["terminal.progress"] = "src/terminal/progress.lua",
    ["terminal.sequence"] = "src/terminal/sequence.lua",
    ["terminal.input"] = "src/terminal/input.lua",
    ["terminal.output"] = "src/terminal/output.lua",
    ["terminal.clear"] = "src/terminal/clear.lua",
    ["terminal.utils"] = "src/terminal/utils.lua",
    ["terminal.scroll.init"] = "src/terminal/scroll/init.lua",
    ["terminal.scroll.stack"] = "src/terminal/scroll/stack.lua",
<<<<<<< HEAD
    ["terminal.color"] = "src/terminal/color/init.lua",
    ["terminal.color.stack"] = "src/terminal/color/stack.lua",
=======
    ["terminal.cursor.init"] = "src/terminal/cursor/init.lua",
    ["terminal.cursor.visible.init"] = "src/terminal/cursor/visible/init.lua",
    ["terminal.cursor.visible.stack"] = "src/terminal/cursor/visible/stack.lua",
    ["terminal.cursor.shape.init"] = "src/terminal/cursor/shape/init.lua",
    ["terminal.cursor.shape.stack"] = "src/terminal/cursor/shape/stack.lua",
>>>>>>> 567f42eb
  },

  copy_directories = {
    -- can be accessed by `luarocks terminal doc` from the commandline
    "docs",
  },
}<|MERGE_RESOLUTION|>--- conflicted
+++ resolved
@@ -43,16 +43,13 @@
     ["terminal.utils"] = "src/terminal/utils.lua",
     ["terminal.scroll.init"] = "src/terminal/scroll/init.lua",
     ["terminal.scroll.stack"] = "src/terminal/scroll/stack.lua",
-<<<<<<< HEAD
     ["terminal.color"] = "src/terminal/color/init.lua",
     ["terminal.color.stack"] = "src/terminal/color/stack.lua",
-=======
     ["terminal.cursor.init"] = "src/terminal/cursor/init.lua",
     ["terminal.cursor.visible.init"] = "src/terminal/cursor/visible/init.lua",
     ["terminal.cursor.visible.stack"] = "src/terminal/cursor/visible/stack.lua",
     ["terminal.cursor.shape.init"] = "src/terminal/cursor/shape/init.lua",
     ["terminal.cursor.shape.stack"] = "src/terminal/cursor/shape/stack.lua",
->>>>>>> 567f42eb
   },
 
   copy_directories = {
